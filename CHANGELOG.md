# Changelog

The format is based on [Keep a Changelog](https://keepachangelog.com/en/1.0.0/),
and this project adheres to [Semantic Versioning](https://semver.org/spec/v2.0.0.html).

<<<<<<< HEAD
## 0.9.1 - Unreleased

### Changed

- Removed `DkgPublicParams` from bindings. ([ferveo#127])


[ferveo#127]: https://github.com/nucypher/nucypher-core/pull/127
=======

## 0.9.1 - Unreleased

### Fixed

- Fixed a typo in the Python type stubs for `ferveo.Keypair.secure_randomness_size()`. ([#61])


[#61]: https://github.com/nucypher/nucypher-core/pull/61
>>>>>>> 830dc68e


## [0.9.0] - 2023-6-23

### Added

- Re-exported `ferveo` Python and WASM bindings. ([#58])
- Added `SessionSharedSecret`, `SessionStaticKey`, `SessionStaticSecret`, `SessionSecretFactory` as wrappers for underlying Curve 25519 key functionality. ([#54])
- Added Rust `pre-commit` hooks for repos. ([#54])
- Added `secret_box` functionality. ([#54])


### Changed

- Replaced opaque types with native `ferveo` types. ([#53])
- Removed `E2EThresholdDecryptionRequest` type and bindings. ([#54])
- Modified `EncryptedThresholdDecryptionRequest`/`EncryptedThresholdDecryptionResponse` to use Curve 25519 keys instead of Umbral keys for encryption/decryption. ([#54])
- Modified `ThresholdDecryptionResponse`/`EncryptedThresholdDecryptionResponse`  to include `ritual_id` member in struct. ([#54])
- Ritual ID for `ThresholdDecryption[Request/Response]` / `EncryptedThresholdDecryption[Request/Response]` is now u32 instead of u16. ([#54])


[#53]: https://github.com/nucypher/nucypher-core/pull/53
[#58]: https://github.com/nucypher/nucypher-core/pull/58
[#54]: https://github.com/nucypher/nucypher-core/pull/54


## [0.8.0] - 2023-05-23

### Added

- Add `EncryptedThresholdDecryptionRequest`/`EncryptedThresholdDecryptionResponse` types and bindings. ([#52])


### Changed

- Bumped MSRV to 1.65. ([#52])


[#52]: https://github.com/nucypher/nucypher-core/pull/52


## [0.7.0] - 2023-05-01

### Added

- Add `ThresholdDecryptionRequest`/`ThresholdDecryptionResponse` types and bindings. ([#48])
- Add `ferveo_public_key` field to `NodeMetadataPayload`. ([#48])


### Changed

- Bumped MSRV to 1.64. ([#48])


[#48]: https://github.com/nucypher/nucypher-core/pull/48


## [0.6.1] - 2023-02-18

### Fixed

- Fixed the type signature for `RecoverableSignature.from_be_bytes()` in Python bindings. ([#45])


[#45]: https://github.com/nucypher/rust-umbral/pull/45


## [0.6.0] - 2023-02-17

### Changed

- Bumped `umbral-pre` version to 0.9.1 and `PyO3` to 0.18. ([#44])
- `NodeMetadataPayload::operator_signature` now has the type `umbral_pre::RecoverableSignature`. ([#44])
- Major protocol versions bumped to 3 - ABI has changed (because of the changes in how `Signature` is serialized). ([#44])
- `FleetStateChecksum` argument order changed (because `PyO3` wants the optional argument to be the last). ([#44])
- `RECOVERABLE_SIGNATURE_SIZE` and `k256` removed from the exports. ([#44])


[#44]: https://github.com/nucypher/nucypher-core/pull/44


## [0.5.1] - 2023-01-17

### Added

- Add `wasm-pack build -t web` to the `Makefile` for use in web pages without a wasm aware bundler. ([#42])
- Re-exported `umbral-pre` bumped to 0.8.1. ([#43])


[#42]: https://github.com/nucypher/nucypher-core/pull/42
[#43]: https://github.com/nucypher/nucypher-core/pull/43


## [0.5.0] - 2023-01-16

### Changed

- Bumped MSRV to 1.63. ([#41])
- Bumped `umbral-pre` to 0.8 (with consequent API changes to the re-exported `umbral_pre` crate), `rmp-serde` to 1.x, `pyo3` to 0.17. ([#41])
- Major protocol versions bumped to 2 - ABI has changed. ([#41])


[#41]: https://github.com/nucypher/nucypher-core/pull/41


## [0.4.1] - 2022-10-22

### Fixed

- Finish up introducing the `Address` type in the spots forgotten in [#34]. Namely, in Python bindings: in `TreasureMap.destinations()`, in `RetrievalKit.queried_addresses()`, and in `NodeMetadata.staking_provider_address()`. ([#38])


[#38]: https://github.com/nucypher/nucypher-core/pull/38


## [0.4.0] - 2022-10-02

### Changed

- Conditions and context are now strings instead of bytestrings. ([#33])
- Methods taking `VerifiedCapsuleFrag` objects use "vcfrag" instead of "cfrag" for their names and the names of the corresponding parameters. ([#33])
- Use a workaround with `wasm-bindgen-derive` to support `Option<&T>` and `Vec<&T>` arguments, and `Vec<T>` and tuple return values, with correct TypeScript annotations. Removed all the Builder pattern helper classes. ([#34])
- Use `Address` instead of plain bytes in arguments and return values (both in WASM and Python bindgins). Export the `Address` type. ([#34])
- `umbral-pre` dependency bumped to 0.7. ([#36])
- `ReencryptionResponse::new()` now takes an iterator of pairs `(Capsule, VerifiedCapsuleFrag)` instead of two separate iterators; bindings changed correspondingly. ([#37])
- Change `Iterable` to `Sequence` in Python binding type stubs: bindings cannot actually take just iterables. ([#37])
- `AuthorizedKeyFrag.verify()`, `ReencryptionResponse.verify()`, and `AuthorizedTreasureMap.verify()` now consume `self`. ([#37])


### Added

- `conditions` getters in `MessageKit` and `RetrievalKit` in WASM bindings. ([#32])
- Attributes `MessageKit.conditions`, `ReencryptionRequest.conditions`, and `ReencryptionRequest.context` in Python typing stubs. ([#32])
- `Conditions` and `Context` newtypes, to be used instead of raw objects. ([#33])
- `MessageKit`, `RetrievalKit`, and `ReencryptionRequest` protocol versions bumped to v1.1. ([#33])


### Fixed

- Removed `serde` dependency for WASM bindings. ([#34])


[#32]: https://github.com/nucypher/nucypher-core/pull/32
[#33]: https://github.com/nucypher/nucypher-core/pull/33
[#34]: https://github.com/nucypher/nucypher-core/pull/34
[#36]: https://github.com/nucypher/nucypher-core/pull/36
[#37]: https://github.com/nucypher/nucypher-core/pull/37


## [0.4.0-alpha.0] - 2022-09-07

### Fixed

- Fixed the type annotation for `signer` in `generate_kfrags()` in Python type stubs. ([#28])

### Added

- `conditions` and `context` to `ReencryptionRequest` with python/wasm bindings to expose them. ([#26])
- `conditions` to `MessageKit` and `RetrievalKit` with python/wasm bindings to expose them. ([#26])
- Rust-native tests for these new attributes and getters. ([#26])


[#26]: https://github.com/nucypher/nucypher-core/pull/26
[#28]: https://github.com/nucypher/nucypher-core/pull/28


## [0.3.0] - 2022-08-16

### Changed

- Bumped `umbral-pre` to 0.6, and the nested dependencies accordingly. ([#17])
- Following the changes in `umbral-pre` 0.6, the types that were `serde`-serialized in human readable formats as hex will now have a `"0x"` prefix. ([#17])


### Added

- `Eq` marker for `HRAC` and `FleetStateChecksum`. ([#17])
- Python typing stubs. ([#20])
- The Python module `nucypher_core.umbral` now exports `KeyFrag`. ([#20])
- `Display` impl for `HRAC` and `FleetStateChecksum`, and exposed it in the Python and WASM bindings. ([#22])


[#17]: https://github.com/nucypher/nucypher-core/pull/17
[#20]: https://github.com/nucypher/nucypher-core/pull/20
[#22]: https://github.com/nucypher/nucypher-core/pull/22


## [0.2.0] - 2022-04-24

### Changed

- Changed from `sha3_256` to `Keccak` when building `FleetState` and `HRAC`. ([#15])


[#15]: https://github.com/nucypher/nucypher-core/pull/15


## [0.1.1] - 2022-03-15

### Fixed

- `umbral-pre` bumped to 0.5.2 and `k256` bumped to 0.10.4 to make use of an important bugfix (see https://github.com/RustCrypto/elliptic-curves/issues/529). Previous 0.1.* versions (using `k256` 0.10.2 with the bug) are yanked.


## [0.1.0] - 2022-03-14

### Changed

- Renamed `staker_address` to `staking_provider_address` in `NodeMetadataPayload` fields and `RevocationOrder::new` parameters. ([#10])
- Renamed `NodeMetadataPayload.decentralized_identity_evidence` to `operator_signature`. ([#10])
- Declared `NodeMetadataPayload.operator_signature` as `recoverable::Signature` instead of just a byte array. This allows the user to detect an invalid signature on `NodeMetadata` creation. ([#11])
- Renamed `NodeMetadataPayload.certificate_bytes` to `certificate_der` (although it is not deserialized on the Rust side, so the DER format is not strictly enforced). ([#13])
- Changed some method and field names in WASM bindings to conform to JS style (camel case). New names are: `TreasureMap.publisherVerifyingKey`, `TreasureMap.bobVerifyingKey`, `TreasureMap.encryptedKfrag`, `RetrievalKit.queriedAddresses`, `RevocationOrder.verifySignature`, `NodeMetadataPayload.verifyingKey`, `NodeMetadataPayload.encryptingKey`, `NodeMetadataPayload.timestampEpoch`, `MetadataRequest.announceNodes`. ([#9])
- Moved `ADDRESS_SIZE` to `Address::SIZE`. ([#14])
- `MetadataResponse::verify()` and `ReencryptionResponse::verify()` return a `Result` instead of `Option`. ([#14])
- Renamed `RevocationOrder::verify_signature()` to `verify()` and made it return a `Result<(Address, EncryptedKeyFrag)>`. ([#14])


### Added

- `TreasureMap::make_revocation_orders()` (with the corresponding methods in Python and WASM bindings). ([#9])
- `HRAC.fromBytes()` in WASM bindings ([#9]), and in Python bindings ([#14]).
- `RevocationOrder.stakingProviderAddress` in WASM bindings. ([#9])
- `MetadataResponse.verify()` in WASM bindings. ([#9])
- `impl From<[u8; 16]>` for `HRAC`. ([#9])
- Made `RevocationOrder.staking_provider_address` public. ([#9]) Rolled back in ([#14]) in favor of the return value from `verify()`.
- `HRAC::SIZE` constant ([#14])
- `VerificationError` for use in various `verify()` methods. ([#14])


### Fixed

- Some methods in WASM bindings that were previously taking `self` are now taking `&self`, leading to a more idiomatic behavior in JS. ([#9])


[#9]: https://github.com/nucypher/nucypher-core/pull/9
[#10]: https://github.com/nucypher/nucypher-core/pull/10
[#11]: https://github.com/nucypher/nucypher-core/pull/11
[#13]: https://github.com/nucypher/nucypher-core/pull/13
[#14]: https://github.com/nucypher/nucypher-core/pull/14


## [0.0.4] - 2022-02-09

### Changed

- Changed "worker" to "operator" in the API, according to the new terminology. ([#5])


[#5]: https://github.com/nucypher/nucypher-core/pull/5


## [0.0.3] - 2022-02-03

### Fixed

- Added the manifest to the Python bindings package, fixing the source distribution build.


## [0.0.2] - 2022-01-25

### Changed

- `umbral-pre` dependency bumped to 0.5 (and to match it, MSRV to 1.56, and Rust edition to 2021). The API was updated accordingly (mainly due to the no-clone approach). Note that this changes the ABI as well. ([#4])
- `NodeMetadataPayload.decentralized_identity_evidence` is now a fixed-sized array in the serialized metadata. ([#2])
- `k256` dependency bumped to 0.10, and `umbral-pre` to 0.5. ([#2])
- `NodeMetadataPayload.canonical_address` and the parameter `ursula_address` of `RevocationOrder::new()` are renamed to `staker_address`. ([#2])


### Added

- WASM bindings. ([#1])
- `NodeMetadataPayload::derive_worker_address()` method. ([#2])


[#1]: https://github.com/nucypher/nucypher-core/pull/1
[#2]: https://github.com/nucypher/nucypher-core/pull/2
[#4]: https://github.com/nucypher/nucypher-core/pull/4


## [0.0.1] - 2021-12-25

Initial release.


[Unreleased]: https://github.com/nucypher/nucypher-core/compare/v0.5.1...HEAD
[0.0.1]: https://github.com/nucypher/nucypher-core/releases/tag/v0.0.1
[0.0.2]: https://github.com/nucypher/nucypher-core/releases/tag/v0.0.2
[0.0.3]: https://github.com/nucypher/nucypher-core/releases/tag/v0.0.3
[0.0.4]: https://github.com/nucypher/nucypher-core/releases/tag/v0.0.4
[0.1.0]: https://github.com/nucypher/nucypher-core/releases/tag/v0.1.0
[0.1.1]: https://github.com/nucypher/nucypher-core/releases/tag/v0.1.1
[0.2.0]: https://github.com/nucypher/nucypher-core/releases/tag/v0.2.0
[0.3.0]: https://github.com/nucypher/nucypher-core/releases/tag/v0.3.0
[0.4.0-alpha.0]: https://github.com/nucypher/nucypher-core/releases/tag/v0.4.0-alpha.0
[0.4.0]: https://github.com/nucypher/nucypher-core/releases/tag/v0.4.0
[0.4.1]: https://github.com/nucypher/nucypher-core/releases/tag/v0.4.1
[0.5.0]: https://github.com/nucypher/nucypher-core/releases/tag/v0.5.0
[0.5.1]: https://github.com/nucypher/nucypher-core/releases/tag/v0.5.1
[0.6.0]: https://github.com/nucypher/nucypher-core/releases/tag/v0.6.0
[0.6.1]: https://github.com/nucypher/nucypher-core/releases/tag/v0.6.1
[0.7.0]: https://github.com/nucypher/nucypher-core/releases/tag/v0.7.0
[0.8.0]: https://github.com/nucypher/nucypher-core/releases/tag/v0.8.0<|MERGE_RESOLUTION|>--- conflicted
+++ resolved
@@ -3,26 +3,20 @@
 The format is based on [Keep a Changelog](https://keepachangelog.com/en/1.0.0/),
 and this project adheres to [Semantic Versioning](https://semver.org/spec/v2.0.0.html).
 
-<<<<<<< HEAD
+
 ## 0.9.1 - Unreleased
 
 ### Changed
 
 - Removed `DkgPublicParams` from bindings. ([ferveo#127])
 
+### Fixed
+
+- Fixed a typo in the Python type stubs for `ferveo.Keypair.secure_randomness_size()`. ([#61])
+
 
 [ferveo#127]: https://github.com/nucypher/nucypher-core/pull/127
-=======
-
-## 0.9.1 - Unreleased
-
-### Fixed
-
-- Fixed a typo in the Python type stubs for `ferveo.Keypair.secure_randomness_size()`. ([#61])
-
-
 [#61]: https://github.com/nucypher/nucypher-core/pull/61
->>>>>>> 830dc68e
 
 
 ## [0.9.0] - 2023-6-23
